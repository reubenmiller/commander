package app

import (
	"bufio"
	"fmt"
	"io/ioutil"
	"log"
	"net/http"
	"os"
	"path"
	"strings"

	"github.com/commander-cli/commander/pkg/output"
	"github.com/commander-cli/commander/pkg/runtime"
	"github.com/commander-cli/commander/pkg/suite"
)

var out output.OutputWriter

// TestCommand executes the test argument
// testPath is the path to the test suite config, it can be a dir or file
// ctx holds the command flags. If directory scanning is enabled with --dir,
// test filtering is not supported
func TestCommand(testPath string, ctx TestCommandContext) error {
	if ctx.Verbose {
		log.SetOutput(os.Stdout)
	}

	out = output.NewCliOutput(!ctx.NoColor)

	if testPath == "" {
		testPath = CommanderFile
	}

	var result runtime.Result
	var err error
	switch {
	case ctx.Dir:
		fmt.Println("Starting test against directory: " + testPath + "...")
		fmt.Println("")
		result, err = testDir(testPath, ctx.Filters)
<<<<<<< HEAD
	case testPath == "-":
		fmt.Println("Starting test from stdin...")
		fmt.Println("")
		result, err = testStdin(ctx.Filters)
=======
	case isURL(testPath):
		fmt.Println("Starting test from " + testPath + "...")
		fmt.Println("")
		result, err = testURL(testPath, ctx.Filters)
>>>>>>> bb33069b
	default:
		fmt.Println("Starting test file " + testPath + "...")
		fmt.Println("")
		result, err = testFile(testPath, "", ctx.Filters)
	}

	if err != nil {
		return fmt.Errorf(err.Error())
	}

	if !out.PrintSummary(result) && !ctx.Verbose {
		return fmt.Errorf("Test suite failed, use --verbose for more detailed output")
	}

	return nil
}

func testFile(filePath string, fileName string, filters runtime.Filters) (runtime.Result, error) {
	s, err := readFile(filePath, fileName)
	if err != nil {
		return runtime.Result{}, fmt.Errorf("Error " + err.Error())
	}

	return execute(s, filters)
}

func testDir(directory string, filters runtime.Filters) (runtime.Result, error) {
	result := runtime.Result{}
	files, err := ioutil.ReadDir(directory)
	if err != nil {
		return result, fmt.Errorf("Error: Input is not a directory")
	}

	for _, f := range files {
		if f.IsDir() {
			continue // skip dirs
		}

		p := path.Join(directory, f.Name())
		newResult, err := testFile(p, f.Name(), filters)
		if err != nil {
			return result, err
		}

		result = convergeResults(result, newResult)
	}

	return result, nil
}

func testURL(url string, filters runtime.Filters) (runtime.Result, error) {
	resp, err := http.Get(url)
	if err != nil {
		return runtime.Result{}, err
	}
	defer resp.Body.Close()

	body, err := ioutil.ReadAll(resp.Body)
	if err != nil {
		return runtime.Result{}, err
	}

	s := suite.ParseYAML(body, "")

	return execute(s, filters)
}

func isURL(s string) bool {
	return strings.HasPrefix(s, "http://") || strings.HasPrefix(s, "https://")
}

func convergeResults(result runtime.Result, new runtime.Result) runtime.Result {
	result.TestResults = append(result.TestResults, new.TestResults...)
	result.Failed += new.Failed
	result.Duration += new.Duration

	return result
}

<<<<<<< HEAD
func testFile(filePath string, fileName string, filters runtime.Filters) (runtime.Result, error) {
	s, err := readFile(filePath, fileName)
	if err != nil {
		return runtime.Result{}, fmt.Errorf("Error " + err.Error())
	}

	return execute(s, filters)
}

func testStdin(filters runtime.Filters) (runtime.Result, error) {
	f, err := os.Stdin.Stat()
	if err != nil {
		return runtime.Result{}, err
	}

	if f.Mode()&os.ModeCharDevice != 0 {
		return runtime.Result{}, fmt.Errorf("Error: command is intended to work with pipes")
	}

	r := bufio.NewReader(os.Stdin)
	content, err := ioutil.ReadAll(r)
	s := suite.ParseYAML(content, "")

	return execute(s, filters)
}

=======
>>>>>>> bb33069b
func execute(s suite.Suite, filters runtime.Filters) (runtime.Result, error) {
	tests := s.GetTests()
	if len(filters) != 0 {
		tests = []runtime.TestCase{}
	}

	// Filter tests if test filters was given
	for _, f := range filters {
		t, err := s.FindTests(f)
		if err != nil {
			return runtime.Result{}, err
		}
		tests = append(tests, t...)
	}

	r := runtime.NewRuntime(out.GetEventHandler(), s.Nodes...)
	result := r.Start(tests)

	return result, nil
}

func readFile(filePath string, fileName string) (suite.Suite, error) {
	s := suite.Suite{}

	f, err := os.Stat(filePath)
	if err != nil {
		return s, fmt.Errorf("open %s: no such file or directory", filePath)
	}

	if f.IsDir() {
		return s, fmt.Errorf("%s: is a directory\nUse --dir to test directories with multiple test files", filePath)
	}

	content, err := ioutil.ReadFile(filePath)
	if err != nil {
		return s, err
	}

	s = suite.ParseYAML(content, fileName)

	return s, nil
}<|MERGE_RESOLUTION|>--- conflicted
+++ resolved
@@ -39,17 +39,14 @@
 		fmt.Println("Starting test against directory: " + testPath + "...")
 		fmt.Println("")
 		result, err = testDir(testPath, ctx.Filters)
-<<<<<<< HEAD
 	case testPath == "-":
 		fmt.Println("Starting test from stdin...")
 		fmt.Println("")
 		result, err = testStdin(ctx.Filters)
-=======
 	case isURL(testPath):
 		fmt.Println("Starting test from " + testPath + "...")
 		fmt.Println("")
 		result, err = testURL(testPath, ctx.Filters)
->>>>>>> bb33069b
 	default:
 		fmt.Println("Starting test file " + testPath + "...")
 		fmt.Println("")
@@ -65,15 +62,6 @@
 	}
 
 	return nil
-}
-
-func testFile(filePath string, fileName string, filters runtime.Filters) (runtime.Result, error) {
-	s, err := readFile(filePath, fileName)
-	if err != nil {
-		return runtime.Result{}, fmt.Errorf("Error " + err.Error())
-	}
-
-	return execute(s, filters)
 }
 
 func testDir(directory string, filters runtime.Filters) (runtime.Result, error) {
@@ -129,7 +117,6 @@
 	return result
 }
 
-<<<<<<< HEAD
 func testFile(filePath string, fileName string, filters runtime.Filters) (runtime.Result, error) {
 	s, err := readFile(filePath, fileName)
 	if err != nil {
@@ -156,8 +143,6 @@
 	return execute(s, filters)
 }
 
-=======
->>>>>>> bb33069b
 func execute(s suite.Suite, filters runtime.Filters) (runtime.Result, error) {
 	tests := s.GetTests()
 	if len(filters) != 0 {
